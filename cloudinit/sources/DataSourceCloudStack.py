--- conflicted
+++ resolved
@@ -25,11 +25,7 @@
 import os
 import time
 
-<<<<<<< HEAD
 from cloudinit import ec2_utils
-=======
-from cloudinit import ec2_utils as ec2
->>>>>>> dcf185d7
 from cloudinit import log as logging
 from cloudinit import sources
 from cloudinit import url_helper as uhelp
@@ -108,15 +104,14 @@
             if not self.wait_for_metadata_service():
                 return False
             start_time = time.time()
-<<<<<<< HEAD
-            self.userdata_raw = ec2_utils.get_instance_userdata(self.metadata_address, self.api_ver)
-            self.metadata = ec2_utils.get_instance_metadata(self.metadata_address, self.api_ver)
-=======
-            self.userdata_raw = ec2.get_instance_userdata(self.api_ver,
-                self.metadata_address)
-            self.metadata = ec2.get_instance_metadata(self.api_ver,
-                                                      self.metadata_address)
->>>>>>> dcf185d7
+            md_addr = self.metadata_address
+            ssl_details = util.fetch_ssl_details(self.paths)
+            self.userdata_raw = ec2_utils.get_instance_userdata(self.api_ver,
+                                                                md_addr,
+                                                                ssl_details)
+            self.metadata = ec2_utils.get_instance_metadata(self.api_ver,
+                                                            md_addr,
+                                                            ssl_details)
             LOG.debug("Crawl of metadata service took %s seconds",
                       int(time.time() - start_time))
             return True
