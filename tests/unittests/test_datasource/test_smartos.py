--- conflicted
+++ resolved
@@ -24,11 +24,8 @@
 
 from __future__ import print_function
 
-<<<<<<< HEAD
+from binascii import crc32
 import json
-=======
-from binascii import crc32
->>>>>>> 226d599e
 import os
 import os.path
 import re
